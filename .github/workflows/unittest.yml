name: Unit Tests


on:
  push:
    branches:
      - 'main'


jobs:
  test:
    runs-on: ${{ matrix.os }}
    strategy:
      matrix:
        os: [ ubuntu-latest ]
        python-version: [ '3.10' ]


    steps:
      - name: Checkout repository
        uses: actions/checkout@v4

      - name: Set up Python ${{ matrix.python-version }}
        uses: actions/setup-python@v5
        with:
          python-version: ${{ matrix.python-version }}

      - name: Pull Docker images
        run: |
          DOCKER_IMAGES=(
            "agentscope/runtime-sandbox-bfcl:latest"
            "agentscope/runtime-sandbox-appworld:latest"
            "agentscope/runtime-sandbox-base:latest"
            "agentscope/runtime-sandbox-browser:latest"
            "agentscope/runtime-sandbox-filesystem:latest"
          )

          for img in "${DOCKER_IMAGES[@]}"; do
            echo "Pulling image: $img"
            docker pull "$img"
          done
          echo "All Docker images pulled successfully."

      - name: Cache pip dependencies
        uses: actions/cache@v4
        with:
          path: ~/.cache/pip
          key: ${{ runner.os }}-pip-${{ hashFiles('**/pyproject.toml') }}
          restore-keys: |
            ${{ runner.os }}-pip-

      - name: Update setuptools
        run: |
          pip install --upgrade pip
          pip install setuptools==78.1.1 wheel==0.45.1

      - name: Set PYTHONPATH
        run: |
          echo "PYTHONPATH=$PYTHONPATH:${{ github.workspace }}/src" >> $GITHUB_ENV

      - name: Install dependencies
        run: |
          export PIP_DEFAULT_TIMEOUT=300
<<<<<<< HEAD
          pip install -q -e ".[dev,sandbox,agentscope,langgraph,agno,a2a,autogen,langchain_rag,llamaindex_rag]"
=======
          pip install -q -e ".[dev,sandbox,agentscope,langgraph,agno,a2a,autogen,langchain_rag,memory_ext]"
>>>>>>> 899329e0

      - name: Run tests with coverage
        env:
          OPENAI_API_KEY: ${{ secrets.OPENAI_API_KEY }}
          DASHSCOPE_API_KEY: ${{ secrets.DASHSCOPE_API_KEY }}
        run: |
          coverage run -m pytest tests

      - name: Generate coverage report
        run: |
          coverage report -m<|MERGE_RESOLUTION|>--- conflicted
+++ resolved
@@ -61,11 +61,7 @@
       - name: Install dependencies
         run: |
           export PIP_DEFAULT_TIMEOUT=300
-<<<<<<< HEAD
-          pip install -q -e ".[dev,sandbox,agentscope,langgraph,agno,a2a,autogen,langchain_rag,llamaindex_rag]"
-=======
-          pip install -q -e ".[dev,sandbox,agentscope,langgraph,agno,a2a,autogen,langchain_rag,memory_ext]"
->>>>>>> 899329e0
+          pip install -q -e ".[dev,sandbox,agentscope,langgraph,agno,a2a,autogen,langchain_rag,llamaindex_rag,memory_ext]"
 
       - name: Run tests with coverage
         env:
