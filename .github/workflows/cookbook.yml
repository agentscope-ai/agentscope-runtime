--- conflicted
+++ resolved
@@ -24,11 +24,7 @@
     - name: Install dependencies
       run: |
         python -m pip install --upgrade pip
-<<<<<<< HEAD
-        pip install -q -e ".[dev,sandbox,agentscope,langgraph,agno,a2a,autogen,langchain_rag,llamaindex_rag]"
-=======
-        pip install -q -e ".[dev,sandbox,agentscope,langgraph,agno,a2a,autogen,langchain_rag,memory_ext]"
->>>>>>> 899329e0
+        pip install -q -e ".[dev,sandbox,agentscope,langgraph,agno,a2a,autogen,langchain_rag,llamaindex_rag,memory_ext]"
     - name: Add execute permission to build.sh
       run: |
         chmod +x cookbook/build.sh
