--- conflicted
+++ resolved
@@ -48,11 +48,7 @@
       - name: Install dependencies
         run: |
           export PIP_DEFAULT_TIMEOUT=300
-<<<<<<< HEAD
-          pip install -q -e ".[dev,langgraph,agno,autogen,langchain_rag,llamaindex_rag,aliyun_tablestore_ext,memory_ext,deployment,sandbox]"
-=======
-          pip install -q -e ".[dev,langchain_rag,llamaindex_rag,aliyun_tablestore_ext,memory_ext]"
->>>>>>> 9c818e6c
+          pip install -q -e ".[dev,langchain_rag,llamaindex_rag,aliyun_tablestore_ext,memory_ext,sandbox]"
 
       - name: Run tests with coverage
         run: |
