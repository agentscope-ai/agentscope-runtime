[project]
name = "agentscope-runtime"
<<<<<<< HEAD
version = "0.1.5b2"
=======
version = "0.1.6"
>>>>>>> 2196dd91
description = "A production-ready runtime framework for agent applications, providing secure sandboxed execution environments and scalable deployment solutions with multi-framework support."
readme = "README.md"
requires-python = ">=3.10"
dependencies = [
    "mcp>=1.13",
    "fastapi>=0.104.0",
    "uvicorn[standard]>=0.24.0",
    "openai>=1.108.1",
    "pydantic>=2.11.7",
    "requests>=2.32.4",
<<<<<<< HEAD
    "docker>=7.1.0",
    "kubernetes>=33.1.0",
=======
    "agentscope>=1.0.1",
    "docker>=7.1.0",
    "redis>=6.0.0",
    "oss2>=2.19.1",
    "pydantic-settings>=2.9.1",
    "python-dotenv>=1.0.1",
    "kubernetes>=33.1.0",
    "shortuuid>=1.0.13",
>>>>>>> 2196dd91
]

[tool.setuptools]
packages = { find = { where = ["src"] } }

[build-system]
requires = ["setuptools>=42", "wheel"]
build-backend = "setuptools.build_meta"

[project.scripts]
runtime-sandbox-mcp = "agentscope_runtime.sandbox.mcp_server:main"
runtime-sandbox-server = "agentscope_runtime.sandbox.manager.server.app:main"
runtime-sandbox-builder = "agentscope_runtime.sandbox.build:main"
runtime-fc-deploy = "agentscope_runtime.engine.deployers.cli_fc_deploy:main"

[project.optional-dependencies]
dev = [
    "pytest>=8.3.5",
    "pytest-asyncio>=0.23.0",
    "pre-commit>=4.2.0",
    "jupyter-book>=1.0.4.post1",
    "furo>=2025.7.19",
    "pytest-cov>=6.2.1",
    "fakeredis>=2.31.0",
    "sphinx-autoapi>=3.6.0",
]

<<<<<<< HEAD
sandbox = [
    "steel-sdk>=0.1.0",
    "redis>=6.0.0b2",
    "oss2>=2.19.1",
    "pydantic-settings>=2.9.1",
    "dotenv>=0.9.9",
    "shortuuid>=1.0.13",
]

agentscope = [
    "agentscope>=1.0.1",
]

=======
>>>>>>> 2196dd91
langgraph = [
    "langgraph>=0.5.3",
]

agno = [
    "agno>=1.7.5,<2.0.0",
]
a2a = [
    "a2a-sdk>=0.3.0",
]
autogen = [
    "autogen-agentchat>=0.7.4",
    "autogen-ext[openai]>=0.7.4",
]
agentrun = [
    "alibabacloud-agentrun20250910>=1.0.0",
    "alibabacloud_tea_openapi>=0.4.0"
]

langchain_rag=[
    "langchain>=0.3.25",
    "pymilvus[milvus-lite]>=2.6.0",
    "langchain-community>=0.3.27",
    "langchain-milvus>=0.2.1",
    "bs4>=0.0.2",
]

llamaindex_rag=[
    "llama-index>=0.13.4",
    "pymilvus[milvus-lite]>=2.6.0",
    "llama-index-vector-stores-milvus>=0.9.1",
    "llama-index-readers-web>=0.5.1",
    "llama-index-embeddings-langchain>=0.4.0",
    "langchain-community>=0.3.27",
    "bs4>=0.0.2",
]

aliyun_tablestore_ext=[
    "tablestore-for-agent-memory>=1.1.0",
    "dashscope>=1.24.4",
    "langchain-community>=0.3.27",
]

memory-ext = [
    "reme-ai==0.1.9 ; python_full_version >= '3.12'",
    "mem0ai>=0.1.117"
]


deployment = [
    "alibabacloud-oss-v2",
    "alibabacloud-bailian20231229>=2.5.0",
    "build",
    "setuptools>=40.8.0",
    "wheel",
    "steel-sdk>=0.1.0",
    "alibabacloud-credentials",
    "jinja2",
    "psutil",
    "shortuuid>=1.0.13",
    "PyYAML",
    "oss2>=2.19.1"
]<|MERGE_RESOLUTION|>--- conflicted
+++ resolved
@@ -1,10 +1,6 @@
 [project]
 name = "agentscope-runtime"
-<<<<<<< HEAD
-version = "0.1.5b2"
-=======
-version = "0.1.6"
->>>>>>> 2196dd91
+version = "0.2.0b1"
 description = "A production-ready runtime framework for agent applications, providing secure sandboxed execution environments and scalable deployment solutions with multi-framework support."
 readme = "README.md"
 requires-python = ">=3.10"
@@ -12,13 +8,9 @@
     "mcp>=1.13",
     "fastapi>=0.104.0",
     "uvicorn[standard]>=0.24.0",
-    "openai>=1.108.1",
+    "openai",
     "pydantic>=2.11.7",
     "requests>=2.32.4",
-<<<<<<< HEAD
-    "docker>=7.1.0",
-    "kubernetes>=33.1.0",
-=======
     "agentscope>=1.0.1",
     "docker>=7.1.0",
     "redis>=6.0.0",
@@ -27,7 +19,6 @@
     "python-dotenv>=1.0.1",
     "kubernetes>=33.1.0",
     "shortuuid>=1.0.13",
->>>>>>> 2196dd91
 ]
 
 [tool.setuptools]
@@ -55,22 +46,6 @@
     "sphinx-autoapi>=3.6.0",
 ]
 
-<<<<<<< HEAD
-sandbox = [
-    "steel-sdk>=0.1.0",
-    "redis>=6.0.0b2",
-    "oss2>=2.19.1",
-    "pydantic-settings>=2.9.1",
-    "dotenv>=0.9.9",
-    "shortuuid>=1.0.13",
-]
-
-agentscope = [
-    "agentscope>=1.0.1",
-]
-
-=======
->>>>>>> 2196dd91
 langgraph = [
     "langgraph>=0.5.3",
 ]
