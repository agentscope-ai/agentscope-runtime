--- conflicted
+++ resolved
@@ -89,13 +89,9 @@
     "wheel",
     "alibabacloud-credentials",
     "PyYAML",
-<<<<<<< HEAD
+    "agno>=2.3.8",
 ]
 
 [tool.pytest.ini_options]
 asyncio_mode = "auto"
-asyncio_default_fixture_loop_scope = "function"
-=======
-    "agno>=2.3.8",
-]
->>>>>>> 754c1d44
+asyncio_default_fixture_loop_scope = "function"