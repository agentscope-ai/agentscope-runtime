--- conflicted
+++ resolved
@@ -62,15 +62,13 @@
 a2a = [
     "a2a-sdk>=0.3.0",
 ]
-<<<<<<< HEAD
+autogen = [
+    "autogen-agentchat>=0.7.4",
+    "autogen-ext[openai]>=0.7.4",
+]
 
 langchain_rag=[
     "langchain>= 0.3.25",
     "pymilvus>=2.6.0",
     "langchain_milvus"
-=======
-autogen = [
-    "autogen-agentchat>=0.7.4",
-    "autogen-ext[openai]>=0.7.4",
->>>>>>> f39efd52
 ]