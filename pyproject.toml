[project]
name = "agentscope-runtime"
version = "1.0.2a4"
description = "A production-ready runtime framework for agent applications, providing secure sandboxed execution environments and scalable deployment solutions with multi-framework support."
readme = "README.md"
requires-python = ">=3.10"
dependencies = [
    "mcp>=1.13",
    "fastapi>=0.104.0",
    "uvicorn[standard]>=0.24.0",
    "openai",
    "pydantic>=2.11.7",
    "requests>=2.32.4",
    "agentscope>=1.0.9",
    "docker>=7.1.0",
    "redis>=6.0.0",
    "oss2>=2.19.1",
    "pydantic-settings>=2.9.1",
    "python-dotenv>=1.0.1",
    "kubernetes>=33.1.0",
    "shortuuid>=1.0.13",
    "celery[redis]>=5.3.1",
    "a2a-sdk>=0.3.0",
    "jinja2",
    "psutil",
    "dashscope>=1.25.0",
    "jsonref",
    "asgiref",
    "click>=8.0.0",
    "rich>=13.0.0",
]

[tool.setuptools]
packages = { find = { where = ["src"] } }
include-package-data = true

[tool.setuptools.package-data]
"agentscope_runtime.engine.deployers.utils.templates" = ["*.j2"]

[build-system]
requires = ["setuptools>=42", "wheel"]
build-backend = "setuptools.build_meta"

[project.scripts]
agentscope = "agentscope_runtime.cli.cli:main"
runtime-sandbox-mcp = "agentscope_runtime.sandbox.mcp_server:main"
runtime-sandbox-server = "agentscope_runtime.sandbox.manager.server.app:main"
runtime-sandbox-builder = "agentscope_runtime.sandbox.build:main"
runtime-fc-deploy = "agentscope_runtime.engine.deployers.cli_fc_deploy:main"
modelstudio-mcp-server = "agentscope_runtime.tools.cli.modelstudio_mcp_server:main"

[project.optional-dependencies]
dev = [
    "pytest>=8.3.5",
    "pytest-asyncio>=0.23.0",
    "pre-commit>=4.2.0",
    "jupyter-book>=1.0.4.post1,<2.0.0",
    "furo>=2025.7.19",
    "pytest-cov>=6.2.1",
    "fakeredis>=2.31.0",
    "sphinx-autoapi>=3.6.0",
    "pytest-mock>=3.15.1",
    "sphinxcontrib-mermaid>=1.2.3",
]

ext = [
    "langchain>=1.1.3",
    "langchain_openai>=1.0.1",
    "langgraph>=1.0.4",
    "autogen-agentchat>=0.7.0",
    "reme-ai>=0.2.0.2",
    "mem0ai>=0.1.117",
    "alibabacloud-agentrun20250910>=2.0.1",
    "alibabacloud_tea_openapi>=0.4.0",
    "alibabacloud-fc20230330>=4.4.0",
    "tablestore-for-agent-memory>=1.1.0",
    "langchain-community>=0.3.27",
    "wuying-agentbay-sdk>=0.5.0",
    "alipay-sdk-python",
    "cryptography",
    "gunicorn>=20.0.0",
    "starlette>=0.37.0",
    "asgiref>=3.11.0",
    "azure-cognitiveservices-speech>=1.47.0",
    "alibabacloud-oss-v2",
    "alibabacloud-bailian20231229>=2.6.0",
    "build",
    "setuptools>=40.8.0",
    "wheel",
    "alibabacloud-credentials",
    "PyYAML",
    "agno>=2.3.8",
<<<<<<< HEAD
    "nacos-sdk-python>=3.0.0",
]
=======
]

[tool.pytest.ini_options]
asyncio_mode = "auto"
asyncio_default_fixture_loop_scope = "function"
>>>>>>> f0baf810
<|MERGE_RESOLUTION|>--- conflicted
+++ resolved
@@ -90,13 +90,9 @@
     "alibabacloud-credentials",
     "PyYAML",
     "agno>=2.3.8",
-<<<<<<< HEAD
     "nacos-sdk-python>=3.0.0",
-]
-=======
 ]
 
 [tool.pytest.ini_options]
 asyncio_mode = "auto"
-asyncio_default_fixture_loop_scope = "function"
->>>>>>> f0baf810
+asyncio_default_fixture_loop_scope = "function"