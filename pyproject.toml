[project]
name = "agentscope-runtime"
version = "1.0.0a3"
description = "A production-ready runtime framework for agent applications, providing secure sandboxed execution environments and scalable deployment solutions with multi-framework support."
readme = "README.md"
requires-python = ">=3.10"
dependencies = [
    "mcp>=1.13",
    "fastapi>=0.104.0",
    "uvicorn[standard]>=0.24.0",
    "openai",
    "pydantic>=2.11.7",
    "requests>=2.32.4",
    "agentscope>=1.0.6",
    "docker>=7.1.0",
    "redis>=6.0.0",
    "oss2>=2.19.1",
    "pydantic-settings>=2.9.1",
    "python-dotenv>=1.0.1",
    "kubernetes>=33.1.0",
    "shortuuid>=1.0.13",
    "celery[redis]>=5.3.1",
    "a2a-sdk>=0.3.0",
<<<<<<< HEAD
    "jsonref",
    "asgiref",
=======
    "jinja2",
    "psutil",
    "dashscope>=1.25.0",
>>>>>>> d762bddf
]

[tool.setuptools]
packages = { find = { where = ["src"] } }
include-package-data = true

[tool.setuptools.package-data]
"agentscope_runtime.engine.deployers.utils.templates" = ["*.j2"]

[build-system]
requires = ["setuptools>=42", "wheel"]
build-backend = "setuptools.build_meta"

[project.scripts]
runtime-sandbox-mcp = "agentscope_runtime.sandbox.mcp_server:main"
runtime-sandbox-server = "agentscope_runtime.sandbox.manager.server.app:main"
runtime-sandbox-builder = "agentscope_runtime.sandbox.build:main"
runtime-fc-deploy = "agentscope_runtime.engine.deployers.cli_fc_deploy:main"
modelstudio-mcp-server = "agentscope_runtime.tools.cli.modelstudio_mcp_server:main"

[project.optional-dependencies]
dev = [
    "pytest>=8.3.5",
    "pytest-asyncio>=0.23.0",
    "pre-commit>=4.2.0",
    "jupyter-book>=1.0.4.post1,<2.0.0",
    "furo>=2025.7.19",
    "pytest-cov>=6.2.1",
    "fakeredis>=2.31.0",
    "sphinx-autoapi>=3.6.0",
    "pytest-mock>=3.15.1",
    "sphinxcontrib-mermaid>=1.2.3",
]

ext = [
    "reme-ai>=0.2.0.2",
    "mem0ai>=0.1.117",
    "alibabacloud-agentrun20250910>=2.0.1",
    "alibabacloud_tea_openapi>=0.4.0",
    "tablestore-for-agent-memory>=1.1.0",
    "langchain-community>=0.3.27",
    "wuying-agentbay-sdk>=0.5.0",
    "alipay-sdk-python",
    "cryptography",
    "gunicorn>=20.0.0",
    "starlette>=0.37.0",
    "asgiref>=3.11.0",
    "azure-cognitiveservices-speech>=1.47.0",
    "alibabacloud-oss-v2",
    "alibabacloud-bailian20231229>=2.6.0",
    "build",
    "setuptools>=40.8.0",
    "wheel",
    "alibabacloud-credentials",
    "PyYAML",
]<|MERGE_RESOLUTION|>--- conflicted
+++ resolved
@@ -21,14 +21,11 @@
     "shortuuid>=1.0.13",
     "celery[redis]>=5.3.1",
     "a2a-sdk>=0.3.0",
-<<<<<<< HEAD
-    "jsonref",
-    "asgiref",
-=======
     "jinja2",
     "psutil",
     "dashscope>=1.25.0",
->>>>>>> d762bddf
+    "jsonref",
+    "asgiref",
 ]
 
 [tool.setuptools]
