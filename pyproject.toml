--- conflicted
+++ resolved
@@ -19,13 +19,10 @@
     "python-dotenv>=1.0.1",
     "kubernetes>=33.1.0",
     "shortuuid>=1.0.13",
-<<<<<<< HEAD
-    "boto3>=1.40.51"
-=======
+    "boto3>=1.40.51",
     "celery[redis]>=5.3.1",
     "a2a-sdk>=0.3.0",
     "wuying-agentbay-sdk>=0.5.0",
->>>>>>> 37445de3
 ]
 
 [tool.setuptools]
