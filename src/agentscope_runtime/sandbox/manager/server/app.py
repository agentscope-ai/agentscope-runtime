# -*- coding: utf-8 -*-
# pylint: disable=protected-access, unused-argument
import asyncio
import inspect
import logging

from typing import Optional

import websockets
from fastapi import FastAPI, HTTPException, Request, Depends
from fastapi import WebSocket, WebSocketDisconnect
from fastapi.middleware.cors import CORSMiddleware
from fastapi.responses import JSONResponse
from fastapi.security import HTTPBearer, HTTPAuthorizationCredentials

from ...manager.server.config import get_settings
from ...manager.server.models import (
    ErrorResponse,
    HealthResponse,
)
from ...manager.sandbox_manager import SandboxManager
from ...model.manager_config import SandboxManagerEnvConfig
from ...utils import dynamic_import
from ....version import __version__

# Configure logging
logging.basicConfig(level=logging.INFO)
logger = logging.getLogger(__name__)

# Create FastAPI app
app = FastAPI(
    title="Runtime Manager Service",
    description="Service for managing runtime containers",
    version=__version__,
)

# Add CORS middleware
app.add_middleware(
    CORSMiddleware,
    allow_origins=["*"],
    allow_credentials=True,
    allow_methods=["*"],
    allow_headers=["*"],
)

# Security scheme
security = HTTPBearer(auto_error=False)

# Global SandboxManager instance
_sandbox_manager: Optional[SandboxManager] = None
_config: Optional[SandboxManagerEnvConfig] = None


def get_config() -> SandboxManagerEnvConfig:
    """Return config"""
    global _config
    if _config is None:
        settings = get_settings()
        _config = SandboxManagerEnvConfig(
            container_prefix_key=settings.CONTAINER_PREFIX_KEY,
            file_system=settings.FILE_SYSTEM,
            redis_enabled=settings.REDIS_ENABLED,
            container_deployment=settings.CONTAINER_DEPLOYMENT,
            default_mount_dir=settings.DEFAULT_MOUNT_DIR,
            readonly_mounts=settings.READONLY_MOUNTS,
            storage_folder=settings.STORAGE_FOLDER,
            port_range=settings.PORT_RANGE,
            pool_size=settings.POOL_SIZE,
            oss_endpoint=settings.OSS_ENDPOINT,
            oss_access_key_id=settings.OSS_ACCESS_KEY_ID,
            oss_access_key_secret=settings.OSS_ACCESS_KEY_SECRET,
            oss_bucket_name=settings.OSS_BUCKET_NAME,
            redis_server=settings.REDIS_SERVER,
            redis_port=settings.REDIS_PORT,
            redis_db=settings.REDIS_DB,
            redis_user=settings.REDIS_USER,
            redis_password=settings.REDIS_PASSWORD,
            redis_port_key=settings.REDIS_PORT_KEY,
            redis_container_pool_key=settings.REDIS_CONTAINER_POOL_KEY,
            k8s_namespace=settings.K8S_NAMESPACE,
            kubeconfig_path=settings.KUBECONFIG_PATH,
        )
    return _config


def verify_token(
    credentials: HTTPAuthorizationCredentials = Depends(security),
):
    """Verify Bearer token"""
    settings = get_settings()

    if not hasattr(settings, "BEARER_TOKEN") or not settings.BEARER_TOKEN:
        logger.warning("BEARER_TOKEN not configured, skipping authentication")
        return credentials

    if credentials is None:
        logger.error("Authentication required but no token provided")
        raise HTTPException(
            status_code=401,
            detail="Authentication required",
            headers={"WWW-Authenticate": "Bearer"},
        )

    if credentials.credentials != settings.BEARER_TOKEN:
        logger.error(
            f"Invalid token provided: {credentials.credentials[:10]}...",
        )
        raise HTTPException(
            status_code=401,
            detail="Invalid authentication credentials",
            headers={"WWW-Authenticate": "Bearer"},
        )

    return credentials


def get_sandbox_manager():
    """Get or create the global SandboxManager instance"""
    global _sandbox_manager
    if _sandbox_manager is None:
        settings = get_settings()
        config = get_config()
        _sandbox_manager = SandboxManager(
            config=config,
            default_type=settings.DEFAULT_SANDBOX_TYPE,
        )
    return _sandbox_manager


def create_endpoint(method):
    async def endpoint(
        request: Request,
        token: HTTPAuthorizationCredentials = Depends(verify_token),
    ):
        try:
            data = await request.json()
            logger.info(
                f"Calling {method.__name__} with data: {data}",
            )
            result = method(**data)
            if hasattr(result, "model_dump_json"):
                return JSONResponse(content={"data": result.model_dump_json()})
            return JSONResponse(content={"data": result})
        except Exception as e:
            error = (
                f"Error in {method.__name__}: {str(e)},"
                # f" {traceback.format_exc()}"
            )
            logger.error(error)
            raise HTTPException(status_code=500, detail=error) from e

    return endpoint


def register_routes(_app, instance):
    for _, method in inspect.getmembers(
        instance,
        predicate=inspect.ismethod,
    ):
        if getattr(method, "_is_remote_wrapper", False):
            http_method = method._http_method.lower()
            path = method._path

            endpoint = create_endpoint(method)

            if http_method == "get":
                _app.get(path)(endpoint)
            elif http_method == "post":
                _app.post(path)(endpoint)
            elif http_method == "delete":
                _app.delete(path)(endpoint)


@app.on_event("startup")
async def startup_event():
    """Initialize the SandboxManager on startup"""
    get_sandbox_manager()
    register_routes(app, _sandbox_manager)

    settings = get_settings()

    if settings.E2B_SDK_COMPATIBLE:
        try:
            from .routers.e2b_router import get_e2b_router

            app.include_router(get_e2b_router(_sandbox_manager, settings))
            logger.info("E2B router mounted successfully.")
        except ImportError as exc:
            raise ImportError(
                "E2B router not found. Please install e2b_code_interpreter",
            ) from exc


@app.on_event("shutdown")
async def shutdown_event():
    """Cleanup resources on shutdown"""
    global _sandbox_manager
    settings = get_settings()
    if _sandbox_manager and settings.AUTO_CLEANUP:
        _sandbox_manager.cleanup()
        _sandbox_manager = None


@app.get(
    "/health",
    response_model=HealthResponse,
    responses={500: {"model": ErrorResponse}},
)
async def health_check():
    """Health check endpoint"""
    return HealthResponse(
        status="healthy",
        version=_sandbox_manager.default_type.value,
    )


@app.websocket("/browser/{sandbox_id}/cast")
async def websocket_endpoint(
    websocket: WebSocket,
    sandbox_id: str,
):
    global _sandbox_manager

    await websocket.accept()

    container_json = _sandbox_manager.container_mapping.get(
        sandbox_id,
    )
    service_address = None
    if container_json:
        service_address = container_json.get("front_browser_ws")

    logger.debug(f"service_address: {service_address}")

    if not service_address:
        await websocket.close(code=1001)
        return

    try:
        query_params = websocket.query_params
        target_url = service_address
        if query_params:
            query_string = str(query_params)
            if "?" in target_url:
                target_url += "&" + query_string
            else:
                target_url += "?" + query_string

        logger.info(f"Connecting to target with URL: {target_url}")

        # Connect to the target WebSocket server
        async with websockets.connect(target_url) as target_ws:
            # Forward messages from client to target server
            async def forward_to_service():
                try:
                    async for message in websocket.iter_text():
                        await target_ws.send(message)
                except WebSocketDisconnect:
                    logger.debug(
                        f"WebSocket disconnected from client for sandbox"
                        f" {sandbox_id}",
                    )
                    await target_ws.close()

            # Forward messages from target server to client
            async def forward_to_client():
                try:
                    async for message in target_ws:
                        await websocket.send_text(message)
                except websockets.exceptions.ConnectionClosed:
                    logger.debug(
                        f"WebSocket disconnected from service for sandbox"
                        f" {sandbox_id}",
                    )
                    await websocket.close()

            # Run both tasks concurrently
            await asyncio.gather(forward_to_service(), forward_to_client())

    except Exception as e:
        logger.error(f"Error in sandbox {sandbox_id}: {e}")
        await websocket.close()


# TODO: add socketio relay endpoint for filesystem


def setup_logging(log_level: str):
    """Setup logging configuration based on log level"""
    # Convert string to logging level
    level_mapping = {
        "DEBUG": logging.DEBUG,
        "INFO": logging.INFO,
        "WARNING": logging.WARNING,
        "ERROR": logging.ERROR,
        "CRITICAL": logging.CRITICAL,
    }

    level = level_mapping.get(log_level.upper(), logging.INFO)

    # Reconfigure logging
    logging.basicConfig(
        level=level,
        format="%(asctime)s - %(name)s - %(levelname)s - %(message)s",
        force=True,  # This will reconfigure existing loggers
    )

    # Update the logger for this module
    global logger
    logger.setLevel(level)

    logger.info(f"Logging level set to {log_level.upper()}")


def main():
    """Main entry point for the Runtime Manager Service"""
    import argparse
    import os
    import uvicorn

    parser = argparse.ArgumentParser(description="Runtime Manager Service")
    parser.add_argument("--config", type=str, help="Path to config file")
    parser.add_argument(
        "--log-level",
        type=str,
        choices=["DEBUG", "INFO", "WARNING", "ERROR", "CRITICAL"],
        default="INFO",
        help="Set the logging level (default: INFO)",
    )

<<<<<<< HEAD
=======
    parser.add_argument(
        "--extension",
        action="append",
        help="Path to a Python file or module name to load as an extension",
    )

>>>>>>> 22a2ea2a
    args = parser.parse_args()

    if args.extension:
        for ext in args.extension:
            logger.info(f"Loading extension: {ext}")
            mod = dynamic_import(ext)
            logger.info(f"Extension loaded: {mod.__name__}")

    # Setup logging based on command line argument
    setup_logging(args.log_level)

    if args.config and not os.path.exists(args.config):
        raise FileNotFoundError(
            f"Error: Config file {args.config} does not exist",
        )

    settings = get_settings(args.config)

    uvicorn.run(
        "agentscope_runtime.sandbox.manager.server.app:app",
        host=settings.HOST,
        port=settings.PORT,
        workers=settings.WORKERS,
        reload=settings.DEBUG,
    )


if __name__ == "__main__":
    main()<|MERGE_RESOLUTION|>--- conflicted
+++ resolved
@@ -328,15 +328,12 @@
         help="Set the logging level (default: INFO)",
     )
 
-<<<<<<< HEAD
-=======
     parser.add_argument(
         "--extension",
         action="append",
         help="Path to a Python file or module name to load as an extension",
     )
 
->>>>>>> 22a2ea2a
     args = parser.parse_args()
 
     if args.extension:
