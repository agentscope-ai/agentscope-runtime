# -*- coding: utf-8 -*-
# pylint: disable=redefined-outer-name, protected-access
# pylint: disable=too-many-branches, too-many-statements
import logging
import os
import json
import secrets
import inspect
import traceback

from functools import wraps
from typing import Optional, Dict
from urllib.parse import urlparse, urlunparse

import shortuuid
import requests

from .container_clients.docker_client import DockerClient
from .container_clients.kubernetes_client import KubernetesClient
from ..model import (
    ContainerModel,
    SandboxManagerEnvConfig,
)
from ..enums import SandboxType
from ..registry import SandboxRegistry
from ..client import SandboxHttpClient, TrainingSandboxClient

from ..manager.collections import (
    RedisMapping,
    RedisQueue,
    InMemoryMapping,
    InMemoryQueue,
)
from ..manager.storage import (
    LocalStorage,
    OSSStorage,
)
from ..constant import BROWSER_SESSION_ID

logging.basicConfig(level=logging.INFO)
logger = logging.getLogger(__name__)


def remote_wrapper(
    method: str = "POST",
    success_key: str = "data",
):
    """
    Decorator to handle both remote and local method execution.
    """

    def decorator(func):
        @wraps(func)
        def wrapper(self, *args, **kwargs):
            if not self.http_session:
                # Execute the original function locally
                return func(self, *args, **kwargs)

            endpoint = "/" + func.__name__

            # Prepare data for remote call
            sig = inspect.signature(func)
            param_names = list(sig.parameters.keys())[1:]  # Skip 'self'
            data = dict(zip(param_names, args))
            data.update(kwargs)

            # Make the remote HTTP request
            response = self._make_request(method, endpoint, data)

            # Process response
            if success_key:
                return response.get(success_key)
            return response

        wrapper._is_remote_wrapper = True
        wrapper._http_method = method
        wrapper._path = "/" + func.__name__

        return wrapper

    return decorator


class SandboxManager:
    def __init__(
        self,
        config: Optional[SandboxManagerEnvConfig] = None,
        base_url=None,
        bearer_token=None,
        default_type: SandboxType | str = SandboxType.BASE,
    ):
        if base_url:
            # Initialize HTTP session for remote mode with bearer token
            # authentication
            self.http_session = requests.Session()
            self.http_session.timeout = 30
            self.base_url = base_url.rstrip("/")
            if bearer_token:
                self.http_session.headers.update(
                    {"Authorization": f"Bearer {bearer_token}"},
                )
            # Remote mode, return directly
            return
        else:
            self.http_session = None
            self.base_url = None

        if not config:
            config = SandboxManagerEnvConfig(
                file_system="local",
                redis_enabled=False,
                container_deployment="docker",
                pool_size=0,
                default_mount_dir="sessions_mount_dir",
            )

        self.default_type = SandboxType(default_type)
        self.workdir = "/workspace"

        self.config = config
        self.pool_size = self.config.pool_size
        self.prefix = self.config.container_prefix_key
        self.default_mount_dir = self.config.default_mount_dir
        self.readonly_mounts = self.config.readonly_mounts
        self.storage_folder = (
            self.config.storage_folder or self.default_mount_dir
        )

        if self.config.redis_enabled:
            import redis

            redis_client = redis.Redis(
                host=self.config.redis_server,
                port=self.config.redis_port,
                db=self.config.redis_db,
                username=self.config.redis_user,
                password=self.config.redis_password,
                decode_responses=True,
            )
            try:
                redis_client.ping()
            except ConnectionError as e:
                raise RuntimeError(
                    "Unable to connect to the Redis server.",
                ) from e

            self.container_mapping = RedisMapping(redis_client)
            self.pool_queue = RedisQueue(
                redis_client,
                self.config.redis_container_pool_key,
            )
        else:
            self.container_mapping = InMemoryMapping()
            self.pool_queue = InMemoryQueue()

        self.container_deployment = self.config.container_deployment

        if base_url is None:
            if self.container_deployment == "docker":
                self.client = DockerClient(config=self.config)
            elif self.container_deployment == "k8s":
                self.client = KubernetesClient(config=self.config)
            elif self.container_deployment == "agentrun":
                from .container_clients.agentrun_client import AgentRunClient

                self.client = AgentRunClient(config=self.config)
            else:
                raise NotImplementedError("Not implemented")
        else:
            self.client = None

        self.file_system = self.config.file_system
        if self.file_system == "oss":
            self.storage = OSSStorage(
                self.config.oss_access_key_id,
                self.config.oss_access_key_secret,
                self.config.oss_endpoint,
                self.config.oss_bucket_name,
            )
        else:
            self.storage = LocalStorage()

        if self.pool_size > 0:
            self._init_container_pool()

        logger.debug(str(config))

    def __enter__(self):
        logger.debug(
            "Entering SandboxManager context (sync). "
            "Cleanup will be performed automatically on exit.",
        )
        return self

    def __exit__(self, exc_type, exc_value, traceback):
        logger.debug(
            "Exiting SandboxManager context (sync). Cleaning up resources.",
        )
        self.cleanup()

    def _generate_container_key(self, session_id):
        return f"{self.prefix}{session_id}"

    def _make_request(self, method: str, endpoint: str, data: dict):
        """
        Make an HTTP request to the specified endpoint.
        """
        url = f"{self.base_url}/{endpoint.lstrip('/')}"
        if method.upper() == "GET":
            response = self.http_session.get(url, params=data)
        else:
            response = self.http_session.request(method, url, json=data)

        try:
            response.raise_for_status()
        except requests.exceptions.HTTPError as e:
            error_components = [
                f"HTTP {response.status_code} Error: {str(e)}",
            ]

            try:
                server_response = response.json()
                if "detail" in server_response:
                    error_components.append(
                        f"Server Detail: {server_response['detail']}",
                    )
                elif "error" in server_response:
                    error_components.append(
                        f"Server Error: {server_response['error']}",
                    )
                else:
                    error_components.append(
                        f"Server Response: {server_response}",
                    )
            except (ValueError, json.JSONDecodeError):
                if response.text:
                    error_components.append(
                        f"Server Response: {response.text}",
                    )

            error = " | ".join(error_components)

            logger.error(f"Error making request: {error}")

            return {"data": f"Error: {error}"}

        return response.json()

    def _init_container_pool(self):
        """
        Init runtime pool
        """
        while self.pool_queue.size() < self.pool_size:
            try:
                container_name = self.create()
                container_model = self.container_mapping.get(container_name)
                if container_model:
                    # Check the pool size again to avoid race condition
                    if self.pool_queue.size() < self.pool_size:
                        self.pool_queue.enqueue(container_model)
                    else:
                        # The pool size has reached the limit
                        self.release(container_name)
                        break
                else:
                    logger.error("Failed to create container for pool")
                    break
            except Exception as e:
                logger.error(f"Error initializing runtime pool: {e}")
                break

    @remote_wrapper()
    def cleanup(self):
        logger.debug(
            "Cleaning up resources.",
        )

        # Clean up pool first
        try:
            while self.pool_queue.size() > 0:
                container_json = self.pool_queue.dequeue()
                if container_json:
                    container_model = ContainerModel(**container_json)
                    logger.debug(
                        f"Destroy container {container_model.container_id}",
                    )
                    self.release(container_model.session_id)
        except Exception as e:
            logger.error(f"Error cleaning up runtime pool: {e}")

        # Clean up rest container
        for key in self.container_mapping.scan(self.prefix):
            try:
                container_json = self.container_mapping.get(key)
                if container_json:
                    container_model = ContainerModel(**container_json)
                    logger.debug(
                        f"Destroy container {container_model.container_id}",
                    )
                    self.release(container_model.session_id)
            except Exception as e:
                logger.error(
                    f"Error cleaning up container {key}: {e}",
                )

    @remote_wrapper()
    def create_from_pool(self, sandbox_type=None):
        """Try to get a container from runtime pool"""
        sandbox_type = SandboxType(sandbox_type)
        if sandbox_type != self.default_type:
            return self.create(sandbox_type=sandbox_type.value)

        cnt = 0
        try:
            while True:
                if cnt > self.pool_size:
                    raise RuntimeError(
                        "No container available in pool after check the pool.",
                    )
                cnt += 1

                # Add a new one to container
                container_name = self.create()
                new_container_model = self.container_mapping.get(
                    container_name,
                )

                if new_container_model:
                    self.pool_queue.enqueue(
                        new_container_model,
                    )

                container_json = self.pool_queue.dequeue()

                if not container_json:
                    raise RuntimeError(
                        "No container available in pool.",
                    )

                container_model = ContainerModel(**container_json)
                logger.debug(
                    f"Retrieved container from pool:"
                    f" {container_model.session_id}",
                )

                if (
                    container_model.version
                    != SandboxRegistry.get_image_by_type(
                        self.default_type,
                    )
                ):
                    logger.warning(
                        f"Container {container_model.session_id} outdated, "
                        f"trying next one in pool",
                    )
                    self.release(container_model.session_id)
                    continue

                if self.client.inspect(container_model.container_id) is None:
                    logger.warning(
                        f"Container {container_model.container_id} not found "
                        f"or unexpected error happens.",
                    )
                    continue

                if (
                    self.client.get_status(container_model.container_id)
                    == "running"
                ):
                    return container_model.container_name
                else:
                    logger.error(
                        f"Container {container_model.container_id} is not "
                        f"running. Trying next one in pool.",
                    )
                    # Destroy the stopped container
                    self.release(container_model.session_id)

        except Exception as e:
            logger.error(
                f"Error getting container from pool, create a "
                f"new one. {e}: {traceback.format_exc()}",
            )
            return self.create()

    @remote_wrapper()
    def create(
        self,
        sandbox_type=None,
        mount_dir=None,  # TODO: remove to avoid leaking
        storage_path=None,
        environment: Optional[Dict] = None,
    ):
        if sandbox_type is not None:
            target_sandbox_type = SandboxType(sandbox_type)
        else:
            target_sandbox_type = self.default_type

        image = SandboxRegistry.get_image_by_type(target_sandbox_type)
        if not image:
            logger.warning(
                f"No image found for sandbox {target_sandbox_type}, "
                f"using default",
            )
            image = SandboxRegistry.get_image_by_type(
                self.default_type,
            )

        # TODO: enable for timeout for the sandbox (auto cleanup)
        config = SandboxRegistry.get_config_by_type(target_sandbox_type)
        environment = {
            **(config.environment if config.environment else {}),
            **(environment if environment else {}),
        }

        for key, value in environment.items():
            if value is None:
                logger.error(
                    f"Env variable {key} is None.",
                )
                return None

        alphabet = "0123456789abcdefghijklmnopqrstuvwxyz"
        short_uuid = shortuuid.ShortUUID(alphabet=alphabet).uuid()
        session_id = str(short_uuid)

        if not mount_dir:
            if self.default_mount_dir:
                mount_dir = os.path.join(self.default_mount_dir, session_id)
                os.makedirs(mount_dir, exist_ok=True)

        if mount_dir and self.container_deployment != "agentrun":
            if not os.path.isabs(mount_dir):
                mount_dir = os.path.abspath(mount_dir)

        if storage_path is None:
            if self.storage_folder:
                storage_path = self.storage.path_join(
                    self.storage_folder,
                    session_id,
                )

        if (
            mount_dir
            and storage_path
            and self.container_deployment != "agentrun"
        ):
            self.storage.download_folder(storage_path, mount_dir)

        try:
            # Check for an existing container with the same name
            container_name = self._generate_container_key(session_id)
            if self.client.inspect(container_name):
                raise ValueError(
                    f"Container with name {container_name} already exists.",
                )

            # Generate a random secret token
            runtime_token = secrets.token_hex(16)

            # Prepare volume bindings if a mount directory is provided
            if mount_dir and self.container_deployment != "agentrun":
                volume_bindings = {
                    mount_dir: {
                        "bind": self.workdir,
                        "mode": "rw",
                    },
                }
            else:
                volume_bindings = {}

            if self.readonly_mounts:
                for host_path, container_path in self.readonly_mounts.items():
                    if not os.path.isabs(host_path):
                        host_path = os.path.abspath(host_path)
                    volume_bindings[host_path] = {
                        "bind": container_path,
                        "mode": "ro",
                    }

            _id, ports, ip, *rest = self.client.create(
                image,
                name=container_name,
                ports=["80/tcp"],  # Nginx
                volumes=volume_bindings,
                environment={
                    "SECRET_TOKEN": runtime_token,
                    **environment,
                },
                runtime_config=config.runtime_config,
            )

            http_protocol = "http"
            ws_protocol = "ws"
            if rest and rest[0] == "https":
                http_protocol = "https"
                ws_protocol = "wss"

            if _id is None:
                return None

            # Check the container status
            status = self.client.get_status(container_name)
            if self.client.get_status(container_name) != "running":
                logger.warning(
                    f"Container {container_name} is not running. Current "
                    f"status: {status}",
                )
                return None

            # TODO: update ContainerModel according to images & backend
            container_model = ContainerModel(
                session_id=session_id,
                container_id=_id,
                container_name=container_name,
<<<<<<< HEAD
                url=f"http://{ip}:{ports[0]}",
                # TODO: rename to api url
                base_url=f"http://{ip}:{ports[0]}/fastapi",
                browser_url=f"http://{ip}:{ports[0]}/steel-api"
=======
                base_url=f"{http_protocol}://{ip}:{ports[0]}/fastapi",
                browser_url=f"{http_protocol}://{ip}:{ports[0]}/steel-api"
>>>>>>> 9924244f
                f"/{runtime_token}",
                front_browser_ws=f"{ws_protocol}://{ip}:"
                f"{ports[0]}/steel-api/"
                f"{runtime_token}/v1/sessions/cast",
                client_browser_ws=f"{ws_protocol}://{ip}:"
                f"{ports[0]}/steel-api/{runtime_token}/&sessionId"
                f"={BROWSER_SESSION_ID}",
                artifacts_sio=f"{http_protocol}://{ip}:{ports[0]}/v1",
                ports=[ports[0]],
                mount_dir=str(mount_dir),
                storage_path=storage_path,
                runtime_token=runtime_token,
                version=image,
            )

            # Register in mapping
            self.container_mapping.set(
                container_model.container_name,
                container_model.model_dump(),
            )

            logger.debug(
                f"Created container {container_name}"
                f":{container_model.model_dump()}",
            )
            return container_name
        except Exception as e:
            logger.error(
                f"Failed to create container: {e}: {traceback.format_exc()}",
            )
            return None

    @remote_wrapper()
    def release(self, identity):
        try:
            container_json = self.get_info(identity)

            if not container_json:
                logger.warning(
                    f"No container found for {identity}.",
                )
                return True

            container_info = ContainerModel(**container_json)

            # remove key in mapping before we remove container
            self.container_mapping.delete(container_json.get("container_name"))

            self.client.stop(container_info.container_id, timeout=1)
            self.client.remove(container_info.container_id, force=True)

            logger.debug(f"Container for {identity} destroyed.")

            # Upload to storage
            if container_info.mount_dir and container_info.storage_path:
                self.storage.upload_folder(
                    container_info.mount_dir,
                    container_info.storage_path,
                )

            return True
        except Exception as e:
            logger.error(
                f"Failed to destroy container: {e}: "
                f"{traceback.format_exc()}",
            )
            return False

    @remote_wrapper()
    def start(self, identity):
        try:
            container_json = self.get_info(identity)

            if not container_json:
                logger.warning(
                    f"No container found for {identity}.",
                )
                return False

            container_info = ContainerModel(**container_json)

            self.client.start(container_info.container_id)
            status = self.client.get_status(container_info.container_id)
            if status != "running":
                logger.error(
                    f"Failed to start container {identity}. "
                    f"Current status: {status}",
                )
                return False

            logger.debug(f"Container {identity} started.")
            return True

        except Exception as e:
            logger.error(
                f"Failed to start container: {e}:"
                f" {traceback.format_exc()}",
            )
            return False

    @remote_wrapper()
    def stop(self, identity):
        try:
            container_json = self.get_info(identity)

            if not container_json:
                logger.warning(f"No container found for {identity}.")
                return True

            container_info = ContainerModel(**container_json)

            self.client.stop(container_info.container_id, timeout=1)

            status = self.client.get_status(container_info.container_id)
            if status != "exited":
                logger.error(
                    f"Failed to stop container {identity}. "
                    f"Current status: {status}",
                )
                return False

            logger.debug(f"Container {identity} stopped.")
            return True

        except Exception as e:
            logger.error(
                f"Failed to stop container: {e}: {traceback.format_exc()}",
            )
            return False

    @remote_wrapper()
    def get_status(self, identity):
        """Get container status by container_name or container_id."""
        return self.client.get_status(identity)

    @remote_wrapper()
    def get_info(self, identity):
        """Get container information by container_name or container_id."""
        container_model = self.container_mapping.get(identity)
        if container_model is None:
            container_model = self.container_mapping.get(
                self._generate_container_key(identity),
            )
        if container_model is None:
            raise RuntimeError(f"No container found with id: {identity}.")
        if hasattr(container_model, "model_dump_json"):
            container_model = container_model.model_dump_json()

        return container_model

    def _establish_connection(self, identity):
        container_model = ContainerModel(**self.get_info(identity))
        # TODO: make this more robust
        enable_browser = "browser" in container_model.version

        # TODO: remake docker name
        if (
            "sandbox-appworld" in container_model.version
            or "sandbox-bfcl" in container_model.version
        ):
            parsed = urlparse(container_model.base_url)
            base_url = urlunparse(
                (
                    parsed.scheme,
                    parsed.netloc,
                    "",
                    "",
                    "",
                    "",
                ),
            )

            return TrainingSandboxClient(
                base_url=base_url,
            ).__enter__()

        return SandboxHttpClient(
            container_model,
            enable_browser=enable_browser,
        ).__enter__()

    @remote_wrapper()
    def list_tools(self, identity, tool_type=None, **kwargs):
        """List tool"""
        client = self._establish_connection(identity)
        return client.list_tools(tool_type=tool_type, **kwargs)

    @remote_wrapper()
    def call_tool(self, identity, tool_name=None, arguments=None):
        """Call tool"""
        client = self._establish_connection(identity)
        return client.call_tool(tool_name, arguments)

    @remote_wrapper()
    def add_mcp_servers(self, identity, server_configs, overwrite=False):
        """
        Add MCP servers to runtime.
        """
        client = self._establish_connection(identity)
        return client.add_mcp_servers(
            server_configs=server_configs,
            overwrite=overwrite,
        )<|MERGE_RESOLUTION|>--- conflicted
+++ resolved
@@ -513,15 +513,9 @@
                 session_id=session_id,
                 container_id=_id,
                 container_name=container_name,
-<<<<<<< HEAD
-                url=f"http://{ip}:{ports[0]}",
-                # TODO: rename to api url
-                base_url=f"http://{ip}:{ports[0]}/fastapi",
-                browser_url=f"http://{ip}:{ports[0]}/steel-api"
-=======
+                url=f"{http_protocol}://{ip}:{ports[0]}",
                 base_url=f"{http_protocol}://{ip}:{ports[0]}/fastapi",
                 browser_url=f"{http_protocol}://{ip}:{ports[0]}/steel-api"
->>>>>>> 9924244f
                 f"/{runtime_token}",
                 front_browser_ws=f"{ws_protocol}://{ip}:"
                 f"{ports[0]}/steel-api/"
