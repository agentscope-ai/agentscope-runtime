FROM node:22-slim

# Set ENV variables
ENV NODE_ENV=production
ENV WORKSPACE_DIR=/workspace

ARG DEBIAN_FRONTEND=noninteractive
RUN mkdir -p /etc/apt && touch /etc/apt/sources.list
RUN sed -i 's|http://archive.ubuntu.com/ubuntu|http://mirrors.aliyun.com/ubuntu|g' /etc/apt/sources.list && \
    sed -i 's|http://security.ubuntu.com/ubuntu|http://mirrors.aliyun.com/ubuntu|g' /etc/apt/sources.list

RUN apt-get update && apt-get install -y \
    wget \
    bzip2 \
    ca-certificates \
    git \
    gcc \
    python3-dev \
    unzip \
    && rm -rf /var/lib/apt/lists/*

<<<<<<< HEAD
# install conda

=======
>>>>>>> 3a00a98d
RUN ARCH=$(uname -m) && \
    if [ "$ARCH" = "x86_64" ]; then \
        MINICONDA=Miniconda3-latest-Linux-x86_64.sh; \
    elif [ "$ARCH" = "aarch64" ]; then \
        MINICONDA=Miniconda3-latest-Linux-aarch64.sh; \
    else \
        echo "Unsupported architecture: $ARCH" && exit 1; \
    fi && \
    wget https://repo.anaconda.com/miniconda/${MINICONDA} -O /tmp/miniconda.sh && \
    chmod +x /tmp/miniconda.sh && \
    bash /tmp/miniconda.sh -b -p /opt/conda && \
    rm /tmp/miniconda.sh


# Optionally, add conda to PATH
ENV PATH="/opt/conda/bin:${PATH}"

# Initialize conda for shell interaction (optional)
RUN /opt/conda/bin/conda init bash

RUN conda tos accept --override-channels --channel https://repo.anaconda.com/pkgs/main && \
    conda tos accept --override-channels --channel https://repo.anaconda.com/pkgs/r

WORKDIR /agentscope_runtime

RUN conda create -n appworld python=3.11.0 -y && \
    conda install -n appworld -y libcst

COPY src/agentscope_runtime/sandbox/box/training_box/ ./training_box/

RUN ls -l ./training_box/environments/appworld
RUN apt-get install gcc python3-dev -y

RUN conda run -n appworld pip install -r ./training_box/environments/appworld/requirements.txt

RUN mkdir appworld && cd appworld

RUN /opt/conda/envs/appworld/bin/appworld install

ENV APPWORLD_ROOT=/agentscope_runtime/appworld/

#
#RUN /opt/conda/envs/appworld/bin/appworld download data
#
#RUN mv /agentscope_runtime/data /agentscope_runtime/appworld/
# If download fails, you may get the data from this source and move it locally by commenting two lines above and uncommenting the following lines

RUN wget -O appworld_data.zip "https://dail-wlcb.oss-accelerate.aliyuncs.com/eric.czq/appworld_data.zip"

RUN mkdir -p /agentscope_runtime/appworld && \
     mkdir /tmp/unziptemp && \
     unzip appworld_data.zip -d /tmp/unziptemp && \
     mv /tmp/unziptemp/*/* /agentscope_runtime/appworld && \
     rm -rf /tmp/unziptemp


ENV PYTHONPATH=/agentscope_runtime:$PYTHONPATH

WORKDIR /agentscope_runtime

CMD . /opt/conda/etc/profile.d/conda.sh && \
    conda activate appworld && \
    cd /agentscope_runtime/training_box && \
    exec bash appworld.sh<|MERGE_RESOLUTION|>--- conflicted
+++ resolved
@@ -19,11 +19,6 @@
     unzip \
     && rm -rf /var/lib/apt/lists/*
 
-<<<<<<< HEAD
-# install conda
-
-=======
->>>>>>> 3a00a98d
 RUN ARCH=$(uname -m) && \
     if [ "$ARCH" = "x86_64" ]; then \
         MINICONDA=Miniconda3-latest-Linux-x86_64.sh; \
