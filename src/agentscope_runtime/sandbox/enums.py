# -*- coding: utf-8 -*-
from enum import Enum, EnumMeta


class DynamicEnumMeta(EnumMeta):
    def __new__(
        metacls,
        cls,
        bases,
        classdict,
        **kwds,
    ):  # pylint: disable=bad-mcs-classmethod-argument
        enum_class = super().__new__(metacls, cls, bases, classdict, **kwds)
        for member in enum_class:
            member.builtin = True
        return enum_class


class DynamicEnum(Enum, metaclass=DynamicEnumMeta):
    def __init__(self, value):  # pylint: disable=unused-argument
        self.builtin = True

    @classmethod
    def add_member(cls, name: str, value=None):
        if name in cls.__members__:
            raise ValueError(f"Member '{name}' already exists.")

        if value is None:
            value = name.lower()

        # Add new member
        new_member = cls._create_pseudo_member(name, value)
        new_member.builtin = False
        cls._member_map_[name] = new_member
        cls._value2member_map_[value] = new_member
        # Update ordered members
        cls._member_names_.append(name)

    @classmethod
    def _create_pseudo_member(cls, name, value):
        temp = object.__new__(cls)
        temp._value_ = value
        temp._name_ = name
        temp.__objclass__ = cls
        return temp

    @classmethod
    def get_builtin_members(cls):
        return [member for member in cls if getattr(member, "builtin", False)]

    @classmethod
    def get_dynamic_members(cls):
        return [
            member for member in cls if not getattr(member, "builtin", False)
        ]

    def is_builtin(self):
        return getattr(self, "builtin", False)


class SandboxType(DynamicEnum):
    """Sandbox type enumeration"""

    DUMMY = "dummy"
    BASE = "base"
    BROWSER = "browser"
    FILESYSTEM = "filesystem"
    GUI = "gui"
    APPWORLD = "appworld"
<<<<<<< HEAD
    BFCL = "bfcl"
=======
    BFCL = "bfcl"
    WEBSHOP = "webshop"
    AGENTBAY = "agentbay"
>>>>>>> 6201f22b
<|MERGE_RESOLUTION|>--- conflicted
+++ resolved
@@ -67,10 +67,6 @@
     FILESYSTEM = "filesystem"
     GUI = "gui"
     APPWORLD = "appworld"
-<<<<<<< HEAD
-    BFCL = "bfcl"
-=======
     BFCL = "bfcl"
     WEBSHOP = "webshop"
-    AGENTBAY = "agentbay"
->>>>>>> 6201f22b
+    AGENTBAY = "agentbay"