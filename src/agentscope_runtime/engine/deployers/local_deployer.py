--- conflicted
+++ resolved
@@ -276,16 +276,7 @@
     ) -> str:
         """Create detached project using package_project method."""
         if requirements is None:
-<<<<<<< HEAD
-            requirements = [
-                "fastapi",
-                "uvicorn",
-                "agentscope-runtime[sandbox]",
-                "agentscope-runtime",
-                "pydantic",
-                "jinja2",
-                "psutil",
-            ]
+            requirements = []
 
         if isinstance(requirements, str):
             requirements = [requirements]
@@ -327,50 +318,6 @@
             self._logger.warning("Service is not running")
             return
 
-=======
-            requirements = []
-
-        if isinstance(requirements, str):
-            requirements = [requirements]
-
-        # Create package configuration for detached deployment
-        package_config = PackageConfig(
-            endpoint_path=endpoint_path,
-            deployment_mode="detached_process",
-            extra_packages=extra_packages,
-            protocol_adapters=protocol_adapters,
-            services_config=services_config,
-            requirements=requirements
-            + (
-                ["redis"]
-                if services_config
-                and any(
-                    getattr(config, "provider", None) == "redis"
-                    for config in [
-                        services_config.memory,
-                        services_config.session_history,
-                    ]
-                    if config
-                )
-                else []
-            ),
-        )
-
-        # Use package_project to create the detached project
-        project_dir, _ = package_project(
-            agent=agent,
-            config=package_config,
-        )
-
-        return project_dir
-
-    async def stop(self) -> None:
-        """Stop the FastAPI service (unified method for all modes)."""
-        if not self.is_running:
-            self._logger.warning("Service is not running")
-            return
-
->>>>>>> 288edb33
         try:
             if self._detached_process_pid:
                 # Detached process mode
