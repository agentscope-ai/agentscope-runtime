# -*- coding: utf-8 -*-
import argparse
import asyncio
from pathlib import Path
from typing import Optional

from .modelstudio_deployer import ModelstudioDeployManager
from .utils.wheel_packager import build_wheel


def _parse_args() -> argparse.Namespace:
    parser = argparse.ArgumentParser(
        description="One-click deploy your service to Alibaba Bailian "
        "Function Compute (FC)",
    )
    parser.add_argument(
        "--mode",
        choices=["wrapper", "native"],
        default="wrapper",
        help="Build mode: wrapper (default) packages your project into a "
        "starter; native builds your current project directly.",
    )
    parser.add_argument(
        "--whl-path",
        dest="whl_path",
        default=None,
        help="Path to an external wheel file to deploy directly (skip build)",
    )
    parser.add_argument(
        "--dir",
        default=None,
        help="Path to your project directory (wrapper mode)",
    )
    parser.add_argument(
        "--cmd",
        default=None,
        help="Command to start your service (wrapper mode), e.g., 'python "
        "app.py'",
    )
    parser.add_argument(
        "--deploy-name",
        dest="deploy_name",
        default=None,
        help="Deploy name (agent_name). Random if omitted",
    )
    parser.add_argument(
        "--skip-upload",
        action="store_true",
        help="Only build wheel, do not upload/deploy",
    )
    parser.add_argument(
        "--telemetry",
        choices=["enable", "disable"],
        default="enable",
        help="Enable or disable telemetry (default: enable)",
    )
    parser.add_argument(
        "--build-root",
        dest="build_root",
        default=None,
        help="Custom directory for temporary build artifacts (optional)",
    )
<<<<<<< HEAD
    parser.add_argument("--update", dest="agent_id", default=None, help="Update an existing agent. Specify agent_id to update a particular agent (optional)")
    parser.add_argument("--desc", dest="agent_desc", default=None, help="Add description to current agent(optional)")
=======
    parser.add_argument(
        "--update",
        dest="agent_id",
        default=None,
        help="Update an existing agent. "
        "Specify agent_id to update a particular agent (optional)",
    )
    parser.add_argument(
        "--desc",
        dest="agent_desc",
        default=None,
        help="Add description to current agent(optional)",
    )
>>>>>>> 0580a604
    return parser.parse_args()


async def _run(
    dir_path: Optional[str],
    cmd: Optional[str],
    deploy_name: Optional[str],
    skip_upload: bool,
    telemetry_enabled: bool,
    build_root: Optional[str],
    mode: str,
    whl_path: Optional[str],
    agent_id: Optional[str],
    agent_desc: Optional[str],
):
    deployer = ModelstudioDeployManager(build_root=build_root)
    # If a wheel path is provided, skip local build entirely
    if whl_path:
        return await deployer.deploy(
            project_dir=None,
            cmd=None,
            deploy_name=deploy_name,
            skip_upload=skip_upload,
            telemetry_enabled=telemetry_enabled,
            external_whl_path=whl_path,
            agent_id=agent_id,
            agent_desc=agent_desc,
        )

    if mode == "native":
        # Build the current project directly as a wheel, then upload/deploy
        project_dir_path = Path.cwd()
        built_whl = await build_wheel(project_dir_path)
        return await deployer.deploy(
            project_dir=None,
            cmd=None,
            deploy_name=deploy_name,
            skip_upload=skip_upload,
            telemetry_enabled=telemetry_enabled,
            external_whl_path=str(built_whl),
            agent_id=agent_id,
            agent_desc=agent_desc,
        )

    # wrapper mode (default): require dir and cmd
    if not agent_id:
        if not dir_path or not cmd:
            raise SystemExit(
                "In wrapper mode, --dir and --cmd are required. Alternatively "
                "use --mode native or --whl-path.",
            )
    return await deployer.deploy(
        project_dir=dir_path,
        cmd=cmd,
        deploy_name=deploy_name,
        skip_upload=skip_upload,
        telemetry_enabled=telemetry_enabled,
        agent_id=agent_id,
        agent_desc=agent_desc,
    )


def main() -> None:
    args = _parse_args()
    telemetry_enabled = args.telemetry == "enable"
    result = asyncio.run(
        _run(
            dir_path=args.dir,
            cmd=args.cmd,
            deploy_name=args.deploy_name,
            skip_upload=args.skip_upload,
            telemetry_enabled=telemetry_enabled,
            build_root=args.build_root,
            mode=args.mode,
            whl_path=args.whl_path,
            agent_id=args.agent_id,
            agent_desc=args.agent_desc,
<<<<<<< HEAD
        )
=======
        ),
>>>>>>> 0580a604
    )
    print("Built wheel at:", result.get("wheel_path", ""))
    if result.get("artifact_url"):
        print("Artifact URL:", result.get("artifact_url"))
    print("Deploy ID:", result.get("deploy_id"))
    print("Resource Name:", result.get("resource_name"))
    if result.get("workspace_id"):
        print("Workspace:", result.get("workspace_id"))
    if result.get("url"):
        console_url = result.get("url")
        title = "Console URL"
        url_len = len(console_url)
        box_width = max(url_len, len(title), 20)

        # print title
        print("")
        print(title.center(box_width + 4))

        # print content
        print("┏" + "━" * (box_width + 2) + "┓")
        print(f"┃ {console_url.ljust(box_width)} ┃")
        print("┗" + "━" * (box_width + 2) + "┛")
        print("")


if __name__ == "__main__":  # pragma: no cover
    main()

<|MERGE_RESOLUTION|>--- conflicted
+++ resolved
@@ -60,10 +60,6 @@
         default=None,
         help="Custom directory for temporary build artifacts (optional)",
     )
-<<<<<<< HEAD
-    parser.add_argument("--update", dest="agent_id", default=None, help="Update an existing agent. Specify agent_id to update a particular agent (optional)")
-    parser.add_argument("--desc", dest="agent_desc", default=None, help="Add description to current agent(optional)")
-=======
     parser.add_argument(
         "--update",
         dest="agent_id",
@@ -77,7 +73,6 @@
         default=None,
         help="Add description to current agent(optional)",
     )
->>>>>>> 0580a604
     return parser.parse_args()
 
 
@@ -155,11 +150,7 @@
             whl_path=args.whl_path,
             agent_id=args.agent_id,
             agent_desc=args.agent_desc,
-<<<<<<< HEAD
-        )
-=======
         ),
->>>>>>> 0580a604
     )
     print("Built wheel at:", result.get("wheel_path", ""))
     if result.get("artifact_url"):
@@ -186,5 +177,4 @@
 
 
 if __name__ == "__main__":  # pragma: no cover
-    main()
-
+    main()