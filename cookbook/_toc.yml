--- conflicted
+++ resolved
@@ -20,8 +20,6 @@
     sections:
       - file: en/context_manager.md
       - file: en/environment_manager.md
-<<<<<<< HEAD
-  - file: en/rag.md
   - file: en/skills.md
     sections:
       - file: en/skills/modelstudio_search.md
@@ -29,8 +27,6 @@
       - file: en/skills/modelstudio_generations.md
       - file: en/skills/alipay.md
       - file: en/skills/realtime_clients.md
-=======
->>>>>>> 0ca6bd4d
   - file: en/tracing.md
   - file: en/demohouse.md
   - file: en/contribute.md
@@ -71,8 +67,6 @@
     sections:
       - file: zh/context_manager.md
       - file: zh/environment_manager.md
-<<<<<<< HEAD
-  - file: zh/rag.md
   - file: zh/skills.md
     sections:
       - file: zh/skills/modelstudio_search.md
@@ -80,8 +74,6 @@
       - file: zh/skills/modelstudio_generations.md
       - file: zh/skills/alipay.md
       - file: zh/skills/realtime_clients.md
-=======
->>>>>>> 0ca6bd4d
   - file: zh/tracing.md
   - file: zh/demohouse.md
   - file: zh/contribute.md
