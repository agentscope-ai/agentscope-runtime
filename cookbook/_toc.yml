--- conflicted
+++ resolved
@@ -42,11 +42,7 @@
     - file: en/ut.md
   - file: en/contribute.md
     sections:
-<<<<<<< HEAD
-    - file: en/README_zh.md
-=======
     - file: en/README.md
->>>>>>> f4d366fd
   - file: en/CHANGELOG.md
 
 - caption: API Reference
@@ -105,11 +101,7 @@
       - file: zh/ut.md
   - file: zh/contribute.md
     sections:
-<<<<<<< HEAD
-    - file: zh/README_zh.md
-=======
     - file: zh/README.md
->>>>>>> f4d366fd
   - file: zh/CHANGELOG.md
 
 - caption: API 参考
