--- conflicted
+++ resolved
@@ -34,7 +34,6 @@
       - file: en/react_agent.md
   - file: en/use.md
     sections:
-<<<<<<< HEAD
       - file: en/call.md
       - file: en/webui.md
       - file: en/cli.md
@@ -43,16 +42,7 @@
       - file: en/demohouse.md
       - file: en/ut.md
       - file: en/langgraph_guidelines.md
-=======
-    - file: en/call.md
-    - file: en/webui.md
-    - file: en/tracing.md
-    - file: en/protocol.md
-    - file: en/demohouse.md
-    - file: en/ut.md
-    - file: en/langgraph_guidelines.md
-    - file: en/agno_guidelines.md
->>>>>>> 754c1d44
+      - file: en/agno_guidelines.md
   - file: en/contribute.md
     sections:
       - file: en/README.md
