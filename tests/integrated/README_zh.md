--- conflicted
+++ resolved
@@ -19,11 +19,7 @@
 export ALIBABA_CLOUD_ACCESS_KEY_SECRET=...        #你的阿里云账号SecurityKey（必填）
 export MODELSTUDIO_WORKSPACE_ID=...             #你的百炼业务空间id
 
-<<<<<<< HEAD
-# 可选：如果你希望使用单独的 OSS AK/SK，可设置如下（未设置时将回退到上面的账号 AK/SK）
-=======
 # 可选：如果你希望使用单独的 OSS AK/SK，可设置如下（未设置时将使用到上面的账号 AK/SK），请确保账号有 OSS 的读写权限
->>>>>>> af8edfae
 export OSS_ACCESS_KEY_ID=...
 export OSS_ACCESS_KEY_SECRET=...
 export OSS_REGION=cn-beijing
