### Develop
#### 1. Download template
Download link: https://bailian-cn-beijing.oss-cn-beijing.aliyuncs.com/project/agentscope-bricks-starter.zip

#### 2. Develop your own full-code app and complete local testing
Ensure the health check endpoint at localhost:8080/health is healthy during testing.

### Deploy
#### Prerequisites
- Python >= 3.10
- Install runtime and required cloud SDKs:
#### 1. Download agentscope-runtime
```bash
pip install agentscope-runtime && pip install "agentscope-runtime[deployment]"
```
#### 2. Set the required environment variables:
```bash
<<<<<<< HEAD
export ALIBABA_CLOUD_ACCESS_KEY_ID=...
export ALIBABA_CLOUD_ACCESS_KEY_SECRET=...
export MODELSTUDIO_WORKSPACE_ID=...

# Optional
export OSS_REGION=cn-hangzhou
export OSS_ACCESS_KEY_ID=...
export OSS_ACCESS_KEY_SECRET=...
=======
export ALIBABA_CLOUD_ACCESS_KEY_ID=...            # Your Alibaba Cloud AccessKey (required)
export ALIBABA_CLOUD_ACCESS_KEY_SECRET=...        # Your Alibaba Cloud AccessKey Secret (required)
export MODELSTUDIO_WORKSPACE_ID=...               # Your ModelStudio workspace id

# Optional: If you prefer to use separate OSS AK/SK, set the following.
# If not set, the Alibaba Cloud AK/SK above will be used. Ensure the account has OSS read/write permissions.
export OSS_ACCESS_KEY_ID=...
export OSS_ACCESS_KEY_SECRET=...
export OSS_REGION=cn-beijing
>>>>>>> af8edfae
```
#### 3. Packaging Method A: manually build a wheel
1. Ensure the project can be built into a wheel. You may use setup.py, setup.cfg, or pyproject.toml.
2. Build the wheel
```bash
python setup.py bdist_wheel
```
3. Deploy
```bash
runtime-fc-deploy \
  --deploy-name [your app name] \
  --whl-path [relative path to your wheel file, e.g. "/dist/your_app.whl"]
```<|MERGE_RESOLUTION|>--- conflicted
+++ resolved
@@ -15,16 +15,6 @@
 ```
 #### 2. Set the required environment variables:
 ```bash
-<<<<<<< HEAD
-export ALIBABA_CLOUD_ACCESS_KEY_ID=...
-export ALIBABA_CLOUD_ACCESS_KEY_SECRET=...
-export MODELSTUDIO_WORKSPACE_ID=...
-
-# Optional
-export OSS_REGION=cn-hangzhou
-export OSS_ACCESS_KEY_ID=...
-export OSS_ACCESS_KEY_SECRET=...
-=======
 export ALIBABA_CLOUD_ACCESS_KEY_ID=...            # Your Alibaba Cloud AccessKey (required)
 export ALIBABA_CLOUD_ACCESS_KEY_SECRET=...        # Your Alibaba Cloud AccessKey Secret (required)
 export MODELSTUDIO_WORKSPACE_ID=...               # Your ModelStudio workspace id
@@ -34,7 +24,6 @@
 export OSS_ACCESS_KEY_ID=...
 export OSS_ACCESS_KEY_SECRET=...
 export OSS_REGION=cn-beijing
->>>>>>> af8edfae
 ```
 #### 3. Packaging Method A: manually build a wheel
 1. Ensure the project can be built into a wheel. You may use setup.py, setup.cfg, or pyproject.toml.
