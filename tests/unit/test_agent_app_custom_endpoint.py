--- conflicted
+++ resolved
@@ -115,13 +115,10 @@
                 "index": i,
             }
 
-<<<<<<< HEAD
-=======
     @app.endpoint(path="/stream_with_agent_request_direct_return")
     async def stream_with_agent_request_direct_return(request: AgentRequest):
         return {"hello": "world"}
 
->>>>>>> 06669fb0
     app.run(host="127.0.0.1", port=PORT)
 
 
@@ -207,6 +204,107 @@
 
 
 @pytest.mark.asyncio
+async def test_stream_async_error_endpoint(start_app):
+    """
+    Test /stream_async_error yields SSE error payload when handler fails.
+    """
+    url = f"http://localhost:{PORT}/stream_async_error"
+    async with aiohttp.ClientSession() as session:
+        async with session.post(url) as resp:
+            assert resp.status == 200
+            assert resp.content_type == "text/event-stream"
+            payloads = await _collect_sse_payloads(resp)
+
+    assert [chunk.rstrip("\n") for chunk in payloads[:-1]] == [
+        f"async chunk {i}" for i in range(2)
+    ]
+    assert payloads[-1] == {
+        "error": "Async streaming failure",
+        "error_type": "ValueError",
+        "message": "Error in streaming generator",
+    }
+
+
+@pytest.mark.asyncio
+async def test_stream_sync_error_endpoint(start_app):
+    """
+    Test /stream_sync_error yields SSE error payload when handler fails.
+    """
+    url = f"http://localhost:{PORT}/stream_sync_error"
+    async with aiohttp.ClientSession() as session:
+        async with session.post(url) as resp:
+            assert resp.status == 200
+            assert resp.content_type == "text/event-stream"
+            payloads = await _collect_sse_payloads(resp)
+
+    assert [chunk.rstrip("\n") for chunk in payloads[:-1]] == [
+        f"sync chunk {i}" for i in range(2)
+    ]
+    assert payloads[-1] == {
+        "error": "Sync streaming failure",
+        "error_type": "ValueError",
+        "message": "Error in streaming generator",
+    }
+
+
+@pytest.mark.asyncio
+async def test_stream_with_query_params_endpoint(start_app):
+    """
+    Test /stream_with_query_params streaming chunks with query params.
+    """
+    url = (
+        f"http://localhost:{PORT}/stream_with_query_params?first=1&second=test"
+    )
+    async with aiohttp.ClientSession() as session:
+        async with session.post(url) as resp:
+            assert resp.status == 200
+            assert resp.content_type == "text/event-stream"
+            text_chunks = await _collect_sse_payloads(resp)
+
+    assert [chunk.rstrip("\n") for chunk in text_chunks] == [
+        f"sync chunk {i}, foo: 1, bar: test" for i in range(5)
+    ]
+
+
+@pytest.mark.asyncio
+async def test_stream_with_request_endpoint(start_app):
+    """
+    Test /stream_with_request streaming chunks with request.
+    """
+    url = f"http://localhost:{PORT}/stream_with_request?foo=1&bar=test"
+    async with aiohttp.ClientSession() as session:
+        async with session.post(url) as resp:
+            assert resp.status == 200
+            assert resp.content_type == "text/event-stream"
+            text_chunks = await _collect_sse_payloads(resp)
+
+    assert [chunk.rstrip("\n") for chunk in text_chunks] == [
+        f"async chunk {i}, foo: 1, bar: test" for i in range(5)
+    ]
+
+
+@pytest.mark.asyncio
+async def test_stream_with_messages_endpoint(start_app):
+    """
+    Test /stream_with_messages streaming chunks with messages.
+    """
+    url = f"http://localhost:{PORT}/stream_with_messages"
+    async with aiohttp.ClientSession() as session:
+        messages = [
+            Messages(role="user", content=f"Hello, world! {i}").model_dump()
+            for i in range(5)
+        ]
+        async with session.post(url, json=messages) as resp:
+            assert resp.status == 200
+            assert resp.content_type == "text/event-stream"
+            text_chunks = await _collect_sse_payloads(resp)
+
+    assert [chunk.rstrip("\n") for chunk in text_chunks] == [
+        f"async chunk user, message: Hello, world! {i}" for i in range(5)
+    ]
+
+
+@pytest.mark.asyncio
 async def test_stream_with_agent_request_endpoint(start_app):
     """
     Test /stream_with_agent_request streaming chunks with agent request.
@@ -250,116 +348,15 @@
             assert resp.status == 200
             assert resp.content_type == "text/event-stream"
             text_chunks = await _collect_sse_payloads(resp)
-            assert text_chunks is not None
-
-
-@pytest.mark.asyncio
-async def test_stream_async_error_endpoint(start_app):
-    """
-    Test /stream_async_error yields SSE error payload when handler fails.
-    """
-    url = f"http://localhost:{PORT}/stream_async_error"
-    async with aiohttp.ClientSession() as session:
-        async with session.post(url) as resp:
-            assert resp.status == 200
-            assert resp.content_type == "text/event-stream"
-            payloads = await _collect_sse_payloads(resp)
-
-    assert [chunk.rstrip("\n") for chunk in payloads[:-1]] == [
-        f"async chunk {i}" for i in range(2)
-    ]
-    assert payloads[-1] == {
-        "error": "Async streaming failure",
-        "error_type": "ValueError",
-        "message": "Error in streaming generator",
-    }
-
-
-@pytest.mark.asyncio
-async def test_stream_sync_error_endpoint(start_app):
-    """
-    Test /stream_sync_error yields SSE error payload when handler fails.
-    """
-    url = f"http://localhost:{PORT}/stream_sync_error"
-    async with aiohttp.ClientSession() as session:
-        async with session.post(url) as resp:
-            assert resp.status == 200
-            assert resp.content_type == "text/event-stream"
-            payloads = await _collect_sse_payloads(resp)
-
-    assert [chunk.rstrip("\n") for chunk in payloads[:-1]] == [
-        f"sync chunk {i}" for i in range(2)
-    ]
-    assert payloads[-1] == {
-        "error": "Sync streaming failure",
-        "error_type": "ValueError",
-        "message": "Error in streaming generator",
-    }
-
-
-@pytest.mark.asyncio
-async def test_stream_with_query_params_endpoint(start_app):
-    """
-    Test /stream_with_query_params streaming chunks with query params.
-    """
-    url = (
-        f"http://localhost:{PORT}/stream_with_query_params?first=1&second=test"
-    )
-    async with aiohttp.ClientSession() as session:
-        async with session.post(url) as resp:
-            assert resp.status == 200
-            assert resp.content_type == "text/event-stream"
-            text_chunks = await _collect_sse_payloads(resp)
-
-    assert [chunk.rstrip("\n") for chunk in text_chunks] == [
-        f"sync chunk {i}, foo: 1, bar: test" for i in range(5)
-    ]
-
-
-@pytest.mark.asyncio
-async def test_stream_with_request_endpoint(start_app):
-    """
-    Test /stream_with_request streaming chunks with request.
-    """
-    url = f"http://localhost:{PORT}/stream_with_request?foo=1&bar=test"
-    async with aiohttp.ClientSession() as session:
-        async with session.post(url) as resp:
-            assert resp.status == 200
-            assert resp.content_type == "text/event-stream"
-            text_chunks = await _collect_sse_payloads(resp)
-
-    assert [chunk.rstrip("\n") for chunk in text_chunks] == [
-        f"async chunk {i}, foo: 1, bar: test" for i in range(5)
-    ]
-
-
-@pytest.mark.asyncio
-async def test_stream_with_messages_endpoint(start_app):
-    """
-    Test /stream_with_messages streaming chunks with messages.
-    """
-    url = f"http://localhost:{PORT}/stream_with_messages"
-    async with aiohttp.ClientSession() as session:
-        messages = [
-            Messages(role="user", content=f"Hello, world! {i}").model_dump()
-            for i in range(5)
-        ]
-        async with session.post(url, json=messages) as resp:
-            assert resp.status == 200
-            assert resp.content_type == "text/event-stream"
-            text_chunks = await _collect_sse_payloads(resp)
-
-    assert [chunk.rstrip("\n") for chunk in text_chunks] == [
-        f"async chunk user, message: Hello, world! {i}" for i in range(5)
-    ]
-
-
-@pytest.mark.asyncio
-async def test_stream_with_agent_request_endpoint(start_app):
-    """
-    Test /stream_with_agent_request streaming chunks with agent request.
-    """
-    url = f"http://localhost:{PORT}/stream_with_agent_request"
+            assert len(text_chunks) == 10
+
+
+@pytest.mark.asyncio
+async def test_stream_with_agent_request_direct_return_endpoint(start_app):
+    """
+    Test /stream_with_agent_request_direct_return endpoint
+    """
+    url = f"http://localhost:{PORT}/stream_with_agent_request_direct_return"
     async with aiohttp.ClientSession() as session:
         async with session.post(
             url,
@@ -396,52 +393,5 @@
             },
         ) as resp:
             assert resp.status == 200
-            assert resp.content_type == "text/event-stream"
-            text_chunks = await _collect_sse_payloads(resp)
-            assert len(text_chunks) == 10
-
-
-@pytest.mark.asyncio
-async def test_stream_with_agent_request_direct_return_endpoint(start_app):
-    """
-    Test /stream_with_agent_request_direct_return endpoint
-    """
-    url = f"http://localhost:{PORT}/stream_with_agent_request_direct_return"
-    async with aiohttp.ClientSession() as session:
-        async with session.post(
-            url,
-            json={
-                "input": [
-                    {
-                        "role": "user",
-                        "type": "message",
-                        "content": [{"type": "text", "text": "hello"}],
-                    },
-                    {
-                        "type": "message",
-                        "role": "assistant",
-                        "content": [
-                            {
-                                "object": "content",
-                                "type": "text",
-                                "text": "Hello! How can I assist you today?",
-                            },
-                        ],
-                    },
-                    {
-                        "role": "user",
-                        "type": "message",
-                        "content": [
-                            {
-                                "type": "text",
-                                "text": "What is the capital of France?",
-                            },
-                        ],
-                    },
-                ],
-                "session_id": "1764056632961",
-            },
-        ) as resp:
-            assert resp.status == 200
             data = await resp.json()
             assert data == {"hello": "world"}